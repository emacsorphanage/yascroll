;;; yascroll.el --- Yet Another Scroll Bar Mode

;; Copyright (C) 2011-2015  Tomohiro Matsuyama

;; Author: Tomohiro Matsuyama <m2ym.pub@gmail.com>
;; Keywords: convenience
;; Package-Requires: ((cl-lib "0.3"))

;; This program is free software; you can redistribute it and/or modify
;; it under the terms of the GNU General Public License as published by
;; the Free Software Foundation, either version 3 of the License, or
;; (at your option) any later version.

;; This program is distributed in the hope that it will be useful,
;; but WITHOUT ANY WARRANTY; without even the implied warranty of
;; MERCHANTABILITY or FITNESS FOR A PARTICULAR PURPOSE.  See the
;; GNU General Public License for more details.

;; You should have received a copy of the GNU General Public License
;; along with this program.  If not, see <http://www.gnu.org/licenses/>.

;;; Commentary:

;; M-x global-yascroll-bar-mode RET.
;; M-x customize-group RET yascroll RET.

;;; Code:

(require 'cl-lib)



;;; Utilities:

(defun yascroll:listify (object)
  "Turn OBJECT to list type."
  (if (listp object) object (list object)))

(defun yascroll:vertical-motion (lines)
  "A portable version of `vertical-motion' pass in LINES."
  (cond ((>= emacs-major-version 23)
         (vertical-motion lines))
        ((consp lines)
         (prog1 (vertical-motion (cdr lines))
           (move-to-column (+ (current-column) (car lines)))))
        (t
         (vertical-motion lines))))

(defun yascroll:line-edge-position ()
  "Return \(POINT PADDING) where POINT is the most neareat \
logical position to the right-edge of the window, and PADDING is \
a positive number of padding to the edge."
  (save-excursion
    (let* ((window-width (window-width))
           (window-margin (+ left-margin-width right-margin-width))
           (column-bol (progn (yascroll:vertical-motion (cons 0 0))
                              (current-column)))
           (column-eol (progn (yascroll:vertical-motion
                               (cons (- window-width 1 (if window-system 0 1)) 0))
                              (current-column)))
           (column-eol-visual (- column-eol column-bol))

           (padding (- window-width
                       window-margin
                       column-eol-visual
                       (if window-system 0 1))))
      (list (point) padding))))



;;; Configurations:

(defgroup yascroll nil
  "Yet Another Scroll Bar Mode."
  :group 'convenience
  :prefix "yascroll:")

(defface yascroll:thumb-text-area
  '((t (:background "slateblue")))
  "Face for text-area scroll bar thumb."
  :group 'yascroll)

(defface yascroll:thumb-fringe
  '((t (:background "slateblue" :foreground "slateblue")))
  "Face for fringe scroll bar thumb."
  :group 'yascroll)

(defcustom yascroll:scroll-bar
  '(right-fringe left-fringe text-area)
  "Position of scroll bar.  The value is:

* 'right-fringe' for rendering scroll bar in right-fringe.
* 'left-fringe' for rendering scroll bar in left-fringe.
* 'text-area' for rendering scroll bar in text area.

The value can be also a list of them.  In that case, yascroll in
turn checks for a candidate of the list is available on the
system.  If no candidate satsify the condition, scroll bar will
not be displayed."
  :type '(repeat (choice (const :tag "Right Fringe" right-fringe)
                         (const :tag "Left Fringe" left-fringe)
                         (const :tag "Text Area" text-area)))
  :group 'yascroll)

(defcustom yascroll:delay-to-hide 0.5
  "Delay to hide scroll bar in seconds; nil means never hide scroll bar."
  :type '(choice (const :tag "Never Hide" nil)
                 (number :tag "Seconds"))
  :group 'yascroll)

(defcustom yascroll:enabled-window-systems
  '(nil x w32 ns pc)
  "A list of window-system's where yascroll can work."
  :type '(repeat (choice (const :tag "Termcap" nil)
                         (const :tag "X window" x)
                         (const :tag "MS-Windows" w32)
                         (const :tag "Macintosh Cocoa" ns)
                         (const :tag "MS-DOS" pc)))
  :group 'yascroll)

(defcustom yascroll:disabled-modes
  nil
  "A list of major-modes where yascroll can't work."
  :type '(repeat symbol)
  :group 'yascroll)



;;; Scroll Bar Thumb

(defvar yascroll:thumb-overlays nil
  "Overlays for scroll bar thum.")
(make-variable-buffer-local 'yascroll:thumb-overlays)

(defun yascroll:compute-thumb-size (window-lines buffer-lines)
  "Return the proper size (height) of scroll bar thumb."
  (if (zerop buffer-lines)
      1
    (max 1 (floor (* (/ (float window-lines) buffer-lines) window-lines)))))

(defun yascroll:compute-thumb-window-line (window-lines buffer-lines scroll-top)
  "Return the line number of scroll bar thumb relative to window."
  (if (zerop buffer-lines)
      0
    (floor (* window-lines (/ (float scroll-top) buffer-lines)))))

(defun yascroll:make-thumb-overlay-text-area ()
<<<<<<< HEAD
  (cl-destructuring-bind (edge-pos edge-padding)
=======
  "Not documented."
  (destructuring-bind (edge-pos edge-padding)
>>>>>>> 5a2f7cd7
      (yascroll:line-edge-position)
    (if (= edge-pos (line-end-position))
        (let ((overlay (make-overlay edge-pos edge-pos))
              (after-string
               (concat (make-string (1- edge-padding) ?\ )
                       (propertize " " 'face 'yascroll:thumb-text-area))))
          (put-text-property 0 1 'cursor t after-string)
          (overlay-put overlay 'after-string after-string)
          (overlay-put overlay 'window (selected-window))
          overlay)
      (let ((overlay (make-overlay edge-pos (1+ edge-pos)))
            (display-string
             (propertize " "
                         'face 'yascroll:thumb-text-area
                         'cursor t)))
        (overlay-put overlay 'display display-string)
        (overlay-put overlay 'window (selected-window))
        overlay))))

(defun yascroll:make-thumb-overlay-fringe (left-or-right)
  "Make thumb overlay on the LEFT-OR-RIGHT fringe."
  (let* ((pos (point))
         ;; If `pos' is at the beginning of line, overlay of the
         ;; fringe will be on the previous visual line.
         (pos (if (= (line-end-position) pos) pos (1+ pos)))
         (display-string `(,left-or-right filled-rectangle yascroll:thumb-fringe))
         (after-string (propertize "." 'display display-string))
         (overlay (make-overlay pos pos)))
    (overlay-put overlay 'after-string after-string)
    (overlay-put overlay 'fringe-helper t)
    (overlay-put overlay 'window (selected-window))
    overlay))

(defun yascroll:make-thumb-overlay-left-fringe ()
  "Make thumb overlay on the left fringe."
  (yascroll:make-thumb-overlay-fringe 'left-fringe))

(defun yascroll:make-thumb-overlay-right-fringe ()
  "Make thumb overlay on the right fringe."
  (yascroll:make-thumb-overlay-fringe 'right-fringe))

(defun yascroll:make-thumb-overlays (make-thumb-overlay window-line size)
  "Make overlays of scroll bar thumb (MAKE-THUMB-OVERLAY) at WINDOW-LINE with SIZE."
  (save-excursion
    ;; Jump to the line.
    (move-to-window-line 0)
    (vertical-motion window-line)
    ;; Make thumb overlays.
    (condition-case nil
        (cl-loop repeat size
                 do (push (funcall make-thumb-overlay)
                          yascroll:thumb-overlays)
                 until (zerop (vertical-motion 1)))
      (end-of-buffer nil))))

(defun yascroll:delete-thumb-overlays ()
  "Delete overlays of scroll bar thumb."
  (when yascroll:thumb-overlays
    (mapc 'delete-overlay yascroll:thumb-overlays)
    (setq yascroll:thumb-overlays nil)))



;;; Scroll Bar

(defun yascroll:schedule-hide-scroll-bar ()
  "Hide scroll bar automatically."
  (when yascroll:delay-to-hide
    (run-with-idle-timer yascroll:delay-to-hide nil
                         (lambda (buffer)
                           (when (buffer-live-p buffer)
                              (with-current-buffer buffer
                                (yascroll:hide-scroll-bar))))
                         (current-buffer))))

(defun yascroll:choose-scroll-bar ()
  "Choose scroll bar by fringe position."
  (when (memq window-system yascroll:enabled-window-systems)
    (cl-destructuring-bind (left-width right-width outside-margins &optional _)
        (window-fringes)
      (cl-loop for scroll-bar in (yascroll:listify yascroll:scroll-bar)
               if (or (eq scroll-bar 'text-area)
                      (and (eq scroll-bar 'left-fringe)
                           (> left-width 0))
                      (and (eq scroll-bar 'right-fringe)
                           (> right-width 0)))
               return scroll-bar))))

;;;###autoload
(defun yascroll:show-scroll-bar ()
  "Show scroll bar in BUFFER."
  (interactive)
  (yascroll:hide-scroll-bar)
  (let ((scroll-bar (yascroll:choose-scroll-bar)))
    (when scroll-bar
      (let ((window-lines (yascroll:window-height))
            (buffer-lines (count-lines (point-min) (point-max))))
        (when (< window-lines buffer-lines)
          (let* ((scroll-top (count-lines (point-min) (window-start)))
                 (thumb-window-line (yascroll:compute-thumb-window-line
                                     window-lines buffer-lines scroll-top))
                 (thumb-buffer-line (+ scroll-top thumb-window-line))
                 (thumb-size (yascroll:compute-thumb-size
                              window-lines buffer-lines))
                 (make-thumb-overlay
                  (cl-ecase scroll-bar
                    (left-fringe 'yascroll:make-thumb-overlay-left-fringe)
                    (right-fringe 'yascroll:make-thumb-overlay-right-fringe)
                    (text-area 'yascroll:make-thumb-overlay-text-area))))
            (when (<= thumb-buffer-line buffer-lines)
              (yascroll:make-thumb-overlays make-thumb-overlay
                                            thumb-window-line
                                            thumb-size)
              (yascroll:schedule-hide-scroll-bar))))))))

(defun yascroll:window-height ()
  "`line-spacing'-aware calculation of `window-height'."
  (if (and (fboundp 'window-pixel-height)
           (fboundp 'line-pixel-height)
           (display-graphic-p))
      (/ (window-pixel-height) (line-pixel-height))
    (window-height)))

;;;###autoload
(defun yascroll:hide-scroll-bar ()
  "Hide scroll bar of BUFFER."
  (interactive)
  (yascroll:delete-thumb-overlays))

(defun yascroll:scroll-bar-visible-p ()
  "Return non-nil if scroll bar is visible."
  (and yascroll:thumb-overlays t))

(defun yascroll:handle-error (&optional var)
  "Handle errors, VAR."
  (message "yascroll: %s" var)
  (ignore-errors (yascroll-bar-mode -1))
  (message "yascroll-bar-mode disabled")
  var)

(defun yascroll:safe-show-scroll-bar ()
  "Same as `yascroll:show-scroll-bar' except that if errors occurs in this \
function, this function will suppress the errors and disable `yascroll-bar-mode'."
  (condition-case var
      (yascroll:show-scroll-bar)
    (error (yascroll:handle-error var))))

(defun yascroll:update-scroll-bar ()
  "Update scroll bar."
  (when (yascroll:scroll-bar-visible-p)
    (yascroll:safe-show-scroll-bar)))

(defun yascroll:before-change (beg end)
  "Before change BEG point and END point."
  (yascroll:hide-scroll-bar))

(defun yascroll:after-window-scroll (window start)
  "After WINDOW scrools from START."
  (when (eq (selected-window) window)
    (yascroll:safe-show-scroll-bar)))

(defun yascroll:after-window-configuration-change ()
  "Window configure change function call."
  (yascroll:update-scroll-bar))

;;;###autoload
(define-minor-mode yascroll-bar-mode
  "Yet Another Scroll Bar Mode."
  :group 'yascroll
  (if yascroll-bar-mode
      (progn
        (add-hook 'before-change-functions 'yascroll:before-change nil t)
        (add-hook 'window-scroll-functions 'yascroll:after-window-scroll nil t)
        (add-hook 'window-configuration-change-hook 'yascroll:after-window-configuration-change nil t))
    (yascroll:hide-scroll-bar)
    (remove-hook 'before-change-functions 'yascroll:before-change t)
    (remove-hook 'window-scroll-functions 'yascroll:after-window-scroll t)
    (remove-hook 'window-configuration-change-hook 'yascroll:after-window-configuration-change t)))

(defun yascroll:enabled-buffer-p (buffer)
  "Return non-nil if yascroll is enabled on BUFFER."
  (with-current-buffer buffer
    (and (not (minibufferp))
         (not (memq major-mode yascroll:disabled-modes)))))

(defun yascroll:turn-on ()
  "Enable `yascroll-bar-mode`."
  (when (yascroll:enabled-buffer-p (current-buffer))
    (yascroll-bar-mode 1)))

;;;###autoload
(define-global-minor-mode global-yascroll-bar-mode
  yascroll-bar-mode yascroll:turn-on
  :group 'yascroll)

(provide 'yascroll)
;; Local Variables:
;; indent-tabs-mode: nil
;; End:
;;; yascroll.el ends here<|MERGE_RESOLUTION|>--- conflicted
+++ resolved
@@ -148,12 +148,8 @@
     (floor (* window-lines (/ (float scroll-top) buffer-lines)))))
 
 (defun yascroll:make-thumb-overlay-text-area ()
-<<<<<<< HEAD
+  "Not documented."
   (cl-destructuring-bind (edge-pos edge-padding)
-=======
-  "Not documented."
-  (destructuring-bind (edge-pos edge-padding)
->>>>>>> 5a2f7cd7
       (yascroll:line-edge-position)
     (if (= edge-pos (line-end-position))
         (let ((overlay (make-overlay edge-pos edge-pos))
